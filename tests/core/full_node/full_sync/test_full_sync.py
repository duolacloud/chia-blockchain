--- conflicted
+++ resolved
@@ -6,9 +6,7 @@
 
 import pytest
 
-from chia.full_node.weight_proof import _validate_sub_epoch_summaries
 from chia.protocols import full_node_protocol
-from chia.types.blockchain_format.sub_epoch_summary import SubEpochSummary
 from chia.types.full_block import FullBlock
 from chia.types.peer_info import PeerInfo
 from chia.util.hash import std_hash
@@ -367,13 +365,8 @@
             s.prev_subepoch_summary_hash,
             s.reward_chain_hash,
             s.num_blocks_overflow,
-<<<<<<< HEAD
-            s.new_difficulty * 2,
-            s.new_sub_slot_iters * 2,
-=======
             s.new_difficulty*2,
             s.new_sub_slot_iters*2,
->>>>>>> 51a3d359
         )
         await full_node_2.full_node.sync_from_fork_point(0, 500, peak1.header_hash, summaries2)
         await time_out_assert(180, node_height_exactly, True, full_node_2, 320)